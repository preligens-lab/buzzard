""">>> help(buzz.DataSource)"""

# pylint: disable=too-many-lines
import ntpath
import numbers
import sys
import os
import pathlib

from osgeo import osr
import numpy as np

from buzzard._tools import conv, deprecation_pool
from buzzard._footprint import Footprint
from buzzard import _tools
from buzzard._datasource_back import BackDataSource
from buzzard._a_proxy import AProxy
from buzzard._gdal_file_raster import GDALFileRaster, BackGDALFileRaster
from buzzard._gdal_file_vector import GDALFileVector, BackGDALFileVector
from buzzard._gdal_mem_raster import GDALMemRaster
from buzzard._gdal_memory_vector import GDALMemoryVector
from buzzard._datasource_register import DataSourceRegisterMixin
from buzzard._numpy_raster import NumpyRaster
from buzzard._cached_raster_recipe import CachedRasterRecipe

def _concat(fp, array_per_fp, raster):
    """TODO: move to buzz.algo?.concat_arrays
    use is_tiling_bijection?
    """
    band_count = next(iter(array_per_fp.values())).shape[-1]

    arr = np.empty(np.r_[fp.shape, band_count], raster.dtype)
    debug_mask = np.zeros(fp.shape, 'bool')
    for tile, tile_arr in array_per_fp.items():
        assert tuple(tile.shape) == tile_arr.shape[:2]
        slices = tile.slice_in(fp)
        assert np.all(debug_mask[slices] == False), debug_mask[slices].mean()
        debug_mask[slices] = True
        arr[slices] = tile_arr

    assert np.all(debug_mask), debug_mask.mean()
    return arr

class DataSource(DataSourceRegisterMixin):
    """DataSource is a class that stores references to files, it allows quick manipulations
    by assigning a key to each registered file.

    For actions specific to opened files, see Raster, RasterStored and VectorProxy classes

    Parameters
    ----------
    sr_work: None or string (see `Coordinates conversions` below)
    sr_fallback: None or string (see `Coordinates conversions` below)
    sr_forced: None or string (see `Coordinates conversions` below)
    analyse_transformation: bool
        Whether or not to perform a basic analysis on two sr to check their compatibilty
    ogr_layer_lock: one of ('none', 'wait', 'raise')
        Mutex operations when reading or writing vector files
    allow_none_geometry: bool
    allow_interpolation: bool
    max_active: nbr >= 1
        Maximum number of sources active at the same time.
    assert_no_change_on_activation: bool
        When activating a deactivated file, check that the definition did not change
        (see `Sources activation / deactivation` below)

    Example
    -------
    >>> import buzzard as buzz

    Creating DataSource
    >>> ds = buzz.DataSource()

    Opening
    >>> ds.open_vector('roofs', 'path/to/roofs.shp')
    >>> feature_count = len(ds.roofs)

    >>> ds.open_raster('dem', 'path/to/dem.tif')
    >>> data_type = ds.dem.dtype

    Opening with context management
    >>> with ds.open_raster('rgb', 'path/to/rgb.tif').close:
    ...     data_type = ds.rgb.fp
    ...     arr = ds.rgb.get_data()

    >>> with ds.aopen_raster('path/to/rgb.tif').close as rgb:
    ...     data_type = rgb.dtype
    ...     arr = rgb.get_data()

    Creation
    >>> ds.create_vector('targets', 'path/to/targets.geojson', 'point', driver='GeoJSON')
    >>> geometry_type = ds.targets.type

    >>> with ds.acreate_raster('/tmp/cache.tif', ds.dem.fp, 'float32', 1).delete as cache:
    ...     file_footprint = cache.fp
    ...     cache.set_data(dem.get_data())

    On the fly re-projections in buzzard
    ------------------------------------
    A DataSource may perform spatial reference conversions on the fly, like a GIS does. Several
    modes are available, a set of rules define how each mode work. Those conversions concern both
    read operations and write operations, all are performed by OSR.

    Those conversions are only perfomed on vector's data/metadata and raster's Footprints.
    This implies that classic raster warping is not included (yet) in those conversions, only raster
    shifting/scaling/rotation.

    The `z` coordinates of vectors features are also converted, on the other hand elevations are not
    converted in DEM rasters.

    If `analyse_transformation` is set to `True` (default), all coordinates conversions are
    tested against `buzz.env.significant` on file opening to ensure their feasibility or
    raise an exception otherwise. This system is naive and very restrictive, a smarter
    version is planned. Use with caution.

    Terminology:
    `sr`: Spatial reference
    `sr_work`: The sr of all interactions with a DataSource (i.e. Footprints, extents, Polygons...),
        may be missing
    `sr_stored`: The sr that can be found in the metadata of a raster/vector storage, may be None
        or ignored
    `sr_virtual`: The sr considered to be written in the metadata of a raster/vector storage, it is
        often the same as `sr_stored`. When a raster/vector is read, a conversion is performed from
        `sr_virtual` to `sr_work`. When setting vector data, a conversion is performed from
        `sr_work` to `sr_virtual`.
    `sr_forced`: A `sr_virtual` provided by user to ignore all `sr_stored`. This is for exemple
        useful when the `sr` stored in the input files are corrupted.
    `sr_fallback`: A `sr_virtual` provided by user to be used when `sr_stored` is missing. This is
        for exemple useful when an input file can't store a `sr (e.g. DFX).

    DataSource parameters and modes:
    | mode | sr_work | sr_fallback | sr_forced | How is the `sr_virtual` of a raster/vector determined                               |
    |------|---------|-------------|-----------|-------------------------------------------------------------------------------------|
    | 1    | None    | None        | None      | Use `sr_stored`, but no conversion is performed for the lifetime of this DataSource |
    | 2    | string  | None        | None      | Use `sr_stored`, if None raise an exception                                         |
    | 3    | string  | string      | None      | Use `sr_stored`, if None it is considered to be `sr_fallback`                       |
    | 4    | string  | None        | string    | Use `sr_forced`                                                                     |

    - If all opened files are known to be written in a same sr, use `mode 1`. No conversions will
        be performed, this is the safest way to work.
    - If all opened files are known to be written in the same sr but you wish to work in a different
        sr, use `mode 4`. The huge benefit of this mode is that the `driver` specific behaviors
        concerning spatial references have no impacts on the data you manipulate.
    - If you want to manipulate files in different sr, `mode 2` and `mode 3` should be used.
       - Side note: Since the GeoJSON driver cannot store a `sr`, it is impossible to open or
         create a GeoJSON file in `mode 2`.

    A spatial reference parameter may be
    - A path to a file
    - A [textual spatial reference](http://gdal.org/java/org/gdal/osr/SpatialReference.html#SetFromUserInput-java.lang.String-)

    Example
    -------
    mode 1 - No conversions at all
    >>> ds = buzz.DataSource()

    mode 2 - Working with WGS84 coordinates
    >>> ds = buzz.DataSource(
            sr_work='WGS84',
        )

    mode 3 - Working in UTM with DXF files in WGS84 coordinates
    >>> ds = buzz.DataSource(
            sr_work='EPSG:32632',
            sr_fallback='WGS84',
        )

    mode 4 - Working in UTM with unreliable LCC input files
    >>> ds = buzz.DataSource(
            sr_work='EPSG:32632',
            sr_forced='EPSG:27561',
        )

    Sources activation / deactivation
    ---------------------------------
    TODO: Rewrite
    A source may be temporary deactivated, releasing it's internal file descriptor while keeping
    enough informations to reactivate itself later. By setting a `max_activated` different that
    `np.inf` in DataSource constructor, the sources of data are automatically deactivated in a
    lru fashion, and automatically reactivated when necessary.

    Benefits:
    - Open an infinite number of files without worrying about the number of file descriptors allowed
      by the system.
    - Pickle/unpickle a DataSource

    Side notes:
    - A `RasterRecipe` may require the `cloudpickle` library to be pickled
    - All sources open in 'w' mode should be closed before pickling
    - If a source's definition changed between a deactivation and an activation an exception is
      raised (i.e. file changed on the file system)

    """

    def __init__(self, sr_work=None, sr_fallback=None, sr_forced=None,
                 analyse_transformation=True,
                 allow_none_geometry=False,
                 allow_interpolation=False,
                 max_active=np.inf,
                 **kwargs):
        sr_fallback, kwargs = deprecation_pool.streamline_with_kwargs(
            new_name='sr_fallback', old_names={'sr_implicit': '0.4.4'}, context='DataSource.__init__',
            new_name_value=sr_fallback,
            new_name_is_provided=sr_fallback is not None,
            user_kwargs=kwargs,
        )
        sr_forced, kwargs = deprecation_pool.streamline_with_kwargs(
            new_name='sr_forced', old_names={'sr_origin': '0.4.4'}, context='DataSource.__init__',
            new_name_value=sr_forced,
            new_name_is_provided=sr_forced is not None,
            user_kwargs=kwargs,
        )
        max_active, kwargs = deprecation_pool.streamline_with_kwargs(
            new_name='max_active', old_names={'max_activated': '0.5.0'}, context='DataSource.__init__',
            new_name_value=max_active,
            new_name_is_provided=max_active != np.inf,
            user_kwargs=kwargs,
        )
        if kwargs: # pragma: no cover
            raise TypeError("__init__() got an unexpected keyword argument '{}'".format(
                list(kwargs.keys())[0]
            ))

        mode = (sr_work is not None, sr_fallback is not None, sr_forced is not None)
        if mode == (False, False, False):
            pass
        elif mode == (True, False, False):
            sr_work = osr.GetUserInputAsWKT(sr_work)
        elif mode == (True, True, False):
            sr_work = osr.GetUserInputAsWKT(sr_work)
            sr_fallback = osr.GetUserInputAsWKT(sr_fallback)
        elif mode == (True, False, True):
            sr_work = osr.GetUserInputAsWKT(sr_work)
            sr_forced = osr.GetUserInputAsWKT(sr_forced)
        else:
            raise ValueError('Bad combination of `sr_*` parameters') # pragma: no cover

        if max_active < 1: # pragma: no cover
            raise ValueError('`max_active` should be greater than 1')

        allow_interpolation = bool(allow_interpolation)
        allow_none_geometry = bool(allow_none_geometry)
        analyse_transformation = bool(analyse_transformation)

        self._back = BackDataSource(
            wkt_work=sr_work,
            wkt_fallback=sr_fallback,
            wkt_forced=sr_forced,
            analyse_transformation=analyse_transformation,
            allow_none_geometry=allow_none_geometry,
            allow_interpolation=allow_interpolation,
            max_active=max_active,
            ds_id=id(self),
        )
        super(DataSource, self).__init__()

    # Raster entry points *********************************************************************** **
    def open_raster(self, key, path, driver='GTiff', options=(), mode='r'):
        """Open a raster file in this DataSource under `key`. Only metadata are kept in memory.

        Parameters
        ----------
        key: hashable (like a string)
            File identifier within DataSource
        path: string
        driver: string
            gdal driver to use when opening the file
            http://www.gdal.org/formats_list.html
        options: sequence of str
            options for gdal
        mode: one of {'r', 'w'}

        Returns
        -------
        GDALFileRaster

        Example
        -------
        >>> ds.open_raster('ortho', '/path/to/ortho.tif')
        >>> file_proj4 = ds.ortho.proj4_stored

        >>> ds.open_raster('dem', '/path/to/dem.tif', mode='w')
        >>> nodata_value = ds.dem.nodata

        """
        # Parameter checking ***************************************************
        self._validate_key(key)
        path = str(path)
        driver = str(driver)
        options = [str(arg) for arg in options]
        _ = conv.of_of_mode(mode)

        # Construction dispatch ************************************************
        if driver.lower() == 'mem': # pragma: no cover
            raise ValueError("Can't open a MEM raster, user create_raster")
        elif True:
            allocator = lambda: BackGDALFileRaster.open_file(
                path, driver, options, mode
            )
            prox = GDALFileRaster(self, allocator, options, mode)
        else:
            pass

        # DataSource Registering ***********************************************
        self._register([key], prox)
        return prox

    def aopen_raster(self, path, driver='GTiff', options=(), mode='r'):
        """Open a raster file anonymously in this DataSource. Only metadata are kept in memory.

        See DataSource.open_raster

        Example
        ------
        >>> ortho = ds.aopen_raster('/path/to/ortho.tif')
        >>> file_wkt = ds.ortho.wkt_stored

        """
        # Parameter checking ***************************************************
        path = str(path)
        driver = str(driver)
        options = [str(arg) for arg in options]
        _ = conv.of_of_mode(mode)

        # Construction dispatch ************************************************
        if driver.lower() == 'mem': # pragma: no cover
            raise ValueError("Can't open a MEM raster, user acreate_raster")
        elif True:
            allocator = lambda: BackGDALFileRaster.open_file(
                path, driver, options, mode
            )
            prox = GDALFileRaster(self, allocator, options, mode)
        else:
            pass

        # DataSource Registering ***********************************************
        self._register([], prox)
        return prox

    def create_raster(self, key, path, fp, dtype, band_count, band_schema=None,
                      driver='GTiff', options=(), sr=None):
        """Create a raster file and register it under `key` in this DataSource. Only metadata are
        kept in memory.

        Parameters
        ----------
        key: hashable (like a string)
            File identifier within DataSource
        path: string
        fp: Footprint
            Description of the location and size of the raster to create.
        dtype: numpy type (or any alias)
        band_count: integer
            number of bands
        band_schema: dict or None
            Band(s) metadata. (see `Band fields` below)
        driver: string
            gdal driver to use when opening the file
            http://www.gdal.org/formats_list.html
        options: sequence of str
            options for gdal
            http://www.gdal.org/frmt_gtiff.html
        sr: string or None
            Spatial reference of the new file

            if None: don't set a spatial reference
            if string:
                if path: Use same projection as file at `path`
                if textual spatial reference:
                    http://gdal.org/java/org/gdal/osr/SpatialReference.html#SetFromUserInput-java.lang.String-

        Returns
        -------
        one of {GDALFileRaster, GDALMemRaster}
            depending on the `driver` parameter

        Band fields
        -----------
        Fields:
            'nodata': None or number
            'interpretation': None or str
            'offset': None or number
            'scale': None or number
            'mask': None or one of ('')
        Interpretation values:
            undefined, grayindex, paletteindex, redband, greenband, blueband, alphaband, hueband,
            saturationband, lightnessband, cyanband, magentaband, yellowband, blackband
        Mask values:
            all_valid, per_dataset, alpha, nodata

        A field missing or None is kept to default value.
        A field can be passed as:
            a value: All bands are set to this value
            a sequence of length `band_count` of value: All bands will be set to respective state

        Example
        -------
        >>> ds.create_raster('out', 'output.tif', ds.dem.fp, 'float32', 1)
        >>> file_footprint = ds.out.fp

        Caveat
        ------
        When using the GTiff driver, specifying a `mask` or `interpretation` field may lead to unexpected results.

        """
        # Parameter checking ***************************************************
        self._validate_key(key)
        path = str(path)
        if not isinstance(fp, Footprint): # pragma: no cover
            raise TypeError('`fp` should be a Footprint')
        dtype = np.dtype(dtype)
        band_count = int(band_count)
        if band_count <= 0:
            raise ValueError('`band_count` should be >0')
        band_schema = _tools.sanitize_band_schema(band_schema, band_count)
        driver = str(driver)
        options = [str(arg) for arg in options]
        if sr is not None:
            sr = osr.GetUserInputAsWKT(sr)

        if sr is not None:
            fp = self._back.convert_footprint(fp, sr)

        # Construction dispatch ************************************************
        if driver.lower() == 'mem':
            # TODO: Check not concurrent
            prox = GDALMemRaster(
                self, fp, dtype, band_count, band_schema, options, sr
            )
        elif True:
            allocator = lambda: BackGDALFileRaster.create_file(
                path, fp, dtype, band_count, band_schema, driver, options, sr
            )
            prox = GDALFileRaster(self, allocator, options, 'w')
        else:
            pass

        # DataSource Registering ***********************************************
        self._register([key], prox)
        return prox

    def acreate_raster(self, path, fp, dtype, band_count, band_schema=None,
                       driver='GTiff', options=(), sr=None):
        """Create a raster file anonymously in this DataSource. Only metadata are kept in memory.

        See DataSource.create_raster

        Example
        -------
        >>> mask = ds.acreate_raster('mask.tif', ds.dem.fp, bool, 1, options=['SPARSE_OK=YES'])
        >>> open_options = mask.open_options

        >>> band_schema = {
        ...     'nodata': -32767,
        ...     'interpretation': ['blackband', 'cyanband'],
        ... }
        >>> out = ds.acreate_raster('output.tif', ds.dem.fp, 'float32', 2, band_schema)
        >>> band_interpretation = out.band_schema['interpretation']

        """
        # Parameter checking ***************************************************
        path = str(path)
        if not isinstance(fp, Footprint): # pragma: no cover
            raise TypeError('`fp` should be a Footprint')
        dtype = np.dtype(dtype)
        band_count = int(band_count)
        if band_count <= 0:
            raise ValueError('`band_count` should be >0')
        band_schema = _tools.sanitize_band_schema(band_schema, band_count)
        driver = str(driver)
        options = [str(arg) for arg in options]
        if sr is not None:
            sr = osr.GetUserInputAsWKT(sr)

        if sr is not None:
            fp = self._back.convert_footprint(fp, sr)

        # Construction dispatch ************************************************
        if driver.lower() == 'mem':
            # TODO: Check not concurrent
            prox = GDALMemRaster(
                self, fp, dtype, band_count, band_schema, options, sr
            )
        elif True:
            allocator = lambda: BackGDALFileRaster.create_file(
                path, fp, dtype, band_count, band_schema, driver, options, sr
            )
            prox = GDALFileRaster(self, allocator, options, 'w')
        else:
            pass

        # DataSource Registering ***********************************************
        self._register([], prox)
        return prox

    def wrap_numpy_raster(self, key, fp, array, band_schema=None, sr=None, mode='w'):
        """Register a numpy array as a raster under `key` in this DataSource.

        Parameters
        ----------
        key: hashable (like a string)
            File identifier within DataSource
        fp: Footprint of shape (Y, X)
            Description of the location and size of the raster to create.
        array: ndarray of shape (Y, X) or (Y, X, B)
        band_schema: dict or None
            Band(s) metadata. (see `Band fields` below)
        sr: string or None
            Spatial reference of the new file

            if None: don't set a spatial reference
            if string:
                if path: Use same projection as file at `path`
                if textual spatial reference:
                    http://gdal.org/java/org/gdal/osr/SpatialReference.html#SetFromUserInput-java.lang.String-
        mode: one of {'r', 'w'}

        Returns
        -------
        NumpyRaster

        Band fields
        -----------
        Fields:
            'nodata': None or number
            'interpretation': None or str
            'offset': None or number
            'scale': None or number
            'mask': None or one of ('')
        Interpretation values:
            undefined, grayindex, paletteindex, redband, greenband, blueband, alphaband, hueband,
            saturationband, lightnessband, cyanband, magentaband, yellowband, blackband
        Mask values:
            all_valid, per_dataset, alpha, nodata

        A field missing or None is kept to default value.
        A field can be passed as:
            a value: All bands are set to this value
            a sequence of length `band_count` of value: All bands will be set to respective state

        """
        # Parameter checking ***************************************************
        self._validate_key(key)
        if not isinstance(fp, Footprint): # pragma: no cover
            raise TypeError('`fp` should be a Footprint')
        array = np.asarray(array)
        if array.shape[:2] != tuple(fp.shape): # pragma: no cover
            raise ValueError('Incompatible shape between `array` and `fp`')
        if array.ndim not in [2, 3]: # pragma: no cover
            raise ValueError('Array should have 2 or 3 dimensions')
        band_count = 1 if array.ndim == 2 else array.shape[-1]
        band_schema = _tools.sanitize_band_schema(band_schema, band_count)
        if sr is not None:
            sr = osr.GetUserInputAsWKT(sr)
        _ = conv.of_of_mode(mode)

        if sr is not None:
            fp = self._back.convert_footprint(fp, sr)

        # Construction *********************************************************
        prox = NumpyRaster(self, fp, array, band_schema, sr, mode)

        # DataSource Registering ***********************************************
        self._register([key], prox)
        return prox

    def awrap_numpy_raster(self, fp, array, band_schema=None, sr=None, mode='w'):
        """Register a numpy array as a raster anonymously in this DataSource.

        See DataSource.wrap_numpy_raster
        """
        # Parameter checking ***************************************************
        if not isinstance(fp, Footprint): # pragma: no cover
            raise TypeError('`fp` should be a Footprint')
        array = np.asarray(array)
        if array.shape[:2] != tuple(fp.shape): # pragma: no cover
            raise ValueError('Incompatible shape between `array` and `fp`')
        if array.ndim not in [2, 3]: # pragma: no cover
            raise ValueError('Array should have 2 or 3 dimensions')
        band_count = 1 if array.ndim == 2 else array.shape[-1]
        print('//////////////////////////////////////////////////')
        print('awrap_numpy_raster')
        print(band_schema)
        print('//////////////////////////////////////////////////')
        band_schema = _tools.sanitize_band_schema(band_schema, band_count)
        print('//////////////////////////////////////////////////')
        print('awrap_numpy_raster')
        print(band_schema)
        print('//////////////////////////////////////////////////')
        if sr is not None:
            sr = osr.GetUserInputAsWKT(sr)
        _ = conv.of_of_mode(mode)

        if sr is not None:
            fp = self._back.convert_footprint(fp, sr)

        # Construction *********************************************************
        prox = NumpyRaster(self, fp, array, band_schema, sr, mode)

        # DataSource Registering ***********************************************
        self._register([], prox)
        return prox

    # Vector entry points *********************************************************************** **
    def open_vector(self, key, path, layer=None, driver='ESRI Shapefile', options=(), mode='r'):
        """Open a vector file in this DataSource under `key`. Only metadata are kept in memory.

        Parameters
        ----------
        key: hashable (like a string)
            File identifier within DataSource
        path: string
        layer: None or int or string
        driver: string
            ogr driver to use when opening the file
            http://www.gdal.org/ogr_formats.html
        options: sequence of str
            options for ogr
        mode: one of {'r', 'w'}

        Returns
        -------
        GDALFileVector

        Example
        -------
        >>> ds.open_vector('trees', '/path/to.shp')
        >>> feature_count = len(ds.trees)

        >>> ds.open_vector('roofs', '/path/to.json', driver='GeoJSON', mode='w')
        >>> fields_list = ds.roofs.fields

        """
        # Parameter checking ***************************************************
        self._validate_key(key)
        path = str(path)
        if layer is None:
            layer = 0
        elif isinstance(layer, numbers.Integral):
            layer = int(layer)
        else:
            layer = str(layer)
        driver = str(driver)
        options = [str(arg) for arg in options]
        _ = conv.of_of_mode(mode)

        # Construction dispatch ************************************************
        if driver.lower() == 'memory': # pragma: no cover
            raise ValueError("Can't open a MEMORY vector, user create_vector")
        elif True:
            allocator = lambda: BackGDALFileVector.open_file(
                path, layer, driver, options, mode
            )
            prox = GDALFileVector(self, allocator, options, mode)
        else:
            pass

        # DataSource Registering ***********************************************
        self._register([key], prox)
        return prox

    def aopen_vector(self, path, layer=None, driver='ESRI Shapefile', options=(), mode='r'):
        """Open a vector file anonymously in this DataSource. Only metadata are kept in memory.

        See DataSource.open_vector

        Example
        -------
        >>> trees = ds.aopen_vector('/path/to.shp')
        >>> features_bounds = trees.bounds

        """
        path = str(path)
        if layer is None:
            layer = 0
        elif isinstance(layer, numbers.Integral):
            layer = int(layer)
        else:
            layer = str(layer)
        driver = str(driver)
        options = [str(arg) for arg in options]
        _ = conv.of_of_mode(mode)

        # Construction dispatch ************************************************
        if driver.lower() == 'memory': # pragma: no cover
            raise ValueError("Can't open a MEMORY vector, user create_vector")
        elif True:
            allocator = lambda: BackGDALFileVector.open_file(
                path, layer, driver, options, mode
            )
            prox = GDALFileVector(self, allocator, options, mode)
        else:
            pass

        # DataSource Registering ***********************************************
        self._register([], prox)
        return prox

    def create_vector(self, key, path, geometry, fields=(), layer=None,
                      driver='ESRI Shapefile', options=(), sr=None):
        """Create a vector file and register it under `key` in this DataSource. Only metadata are
        kept in memory.

        Parameters
        ----------
        key: hashable (like a string)
            File identifier within DataSource
        path: string
        geometry: string
            name of a wkb geometry type
            http://www.gdal.org/ogr__core_8h.html#a800236a0d460ef66e687b7b65610f12a
            (see example below)
        fields: sequence of dict
            Attributes of fields, one dict per field. (see `Field attributes` below)
        layer: None or string
        driver: string
            ogr driver to use when opening the file
            http://www.gdal.org/ogr_formats.html
        options: sequence of str
            options for ogr
        sr: string or None
            Spatial reference of the new file

            if None: don't set a spatial reference
            if string:
                if path: Use same projection as file at `path`
                if textual spatial reference:
                    http://gdal.org/java/org/gdal/osr/SpatialReference.html#SetFromUserInput-java.lang.String-

        Returns
        -------
        one of {GDALFileVector, GDALMemoryVector} depending on the `driver` parameter

        Field attributes
        ----------------
        Attributes:
            'name': string
            'type': string (see `Field type` below)
            'precision': int
            'width': int
            'nullable': bool
            'default': same as `type`
        An attribute missing or None is kept to default value.

        Field types
        -----------
        Binary        key: 'binary', bytes, np.bytes_, aliases of np.bytes_
        Date          key: 'date'
        DateTime      key: 'datetime', datetime.datetime, np.datetime64, aliases of np.datetime64
        Time          key: 'time'

        Integer       key: 'integer' np.int32, aliases of np.int32
        Integer64     key: 'integer64', int, np.int64, aliases of np.int64
        Real          key: 'real', float, np.float64, aliases of np.float64
        String        key: 'string', str, np.str_, aliases of np.str_

        Integer64List key: 'integer64list', 'int list'
        IntegerList   key: 'integerlist'
        RealList      key: 'reallist', 'float list'
        StringList    key: 'stringlist', 'str list'

        Example
        -------
        >>> ds.create_vector('lines', '/path/to.shp', 'linestring')
        >>> geometry_type = ds.lines.type

        >>> fields = [
            {'name': 'name', 'type': str},
            {'name': 'count', 'type': 'int32'},
            {'name': 'area', 'type': np.float64, 'width': 5, precision: 18},
            {'name': 'when', 'type': np.datetime64},
        ]
        >>> ds.create_vector('zones', '/path/to.shp', 'polygon', fields)
        >>> field0_type = ds.zones.fields[0]['type']

        """
        # Parameter checking ***************************************************
        self._validate_key(key)
        path = str(path)
        geometry = conv.str_of_wkbgeom(conv.wkbgeom_of_str(geometry))
        fields = _tools.normalize_fields_defn(fields)
        if layer is None:
            layer = '.'.join(ntpath.basename(path).split('.')[:-1])
        else:
            layer = str(layer)
        driver = str(driver)
        options = [str(arg) for arg in options]
        if sr is not None:
            sr = osr.GetUserInputAsWKT(sr)

        # Construction dispatch ************************************************
        if driver.lower() == 'memory':
            # TODO: Check not concurrent
            allocator = lambda: BackGDALFileVector.create_file(
                '', geometry, fields, layer, 'Memory', options, sr
            )
            prox = GDALMemoryVector(self, allocator, options)
        elif True:
            allocator = lambda: BackGDALFileVector.create_file(
                path, geometry, fields, layer, driver, options, sr
            )
            prox = GDALFileVector(self, allocator, options, 'w')
        else:
            pass

        # DataSource Registering ***********************************************
        self._register([key], prox)
        return prox

    def acreate_vector(self, path, geometry, fields=(), layer=None,
                       driver='ESRI Shapefile', options=(), sr=None):
        """Create a vector file anonymously in this DataSource. Only metadata are kept in memory.

        See DataSource.create_vector

        Example
        -------
        >>> lines = ds.acreate_vector('/path/to.shp', 'linestring')
        >>> file_proj4 = lines.proj4_stored

        """
        # Parameter checking ***************************************************
        path = str(path)
        geometry = conv.str_of_wkbgeom(conv.wkbgeom_of_str(geometry))
        fields = _tools.normalize_fields_defn(fields)
        if layer is None:
            layer = '.'.join(ntpath.basename(path).split('.')[:-1])
        else:
            layer = str(layer)
        driver = str(driver)
        options = [str(arg) for arg in options]
        if sr is not None:
            sr = osr.GetUserInputAsWKT(sr)

        # Construction dispatch ************************************************
        if driver.lower() == 'memory':
            # TODO: Check not concurrent
            allocator = lambda: BackGDALFileVector.create_file(
                '', geometry, fields, layer, 'Memory', options, sr
            )
            prox = GDALMemoryVector(self, allocator, options)
        elif True:
            allocator = lambda: BackGDALFileVector.create_file(
                path, geometry, fields, layer, driver, options, sr
            )
            prox = GDALFileVector(self, allocator, options, 'w')
        else:
            pass

        # DataSource Registering ***********************************************
        self._register([], prox)
        return prox

    def create_raster_recipe(self, key, fp, dtype, band_count, band_schema=None, sr=None,
                             compute_array=None, merge_arrays=_concat,
                             queue_data_per_primitive={}, convert_footprint_per_primitive=None,
                             computation_pool='cpu', merge_pool='cpu', resample_pool='cpu',
                             max_computation_size=None, max_resampling_size=None
                             remap_in_primitives=False):
        """Create a raster recipe and register it under `key` in this DataSource.

        TODO: Fill

        Parameters
        ----------
        key: hashable (like a string)
            File identifier within DataSource
        fp: Footprint
            Description of the location and size of the raster to create.
        dtype: numpy type (or any alias)
        band_count: integer
            number of bands
        band_schema: dict or None
            Band(s) metadata. (see `Band fields` below)
        sr: string or None
            Spatial reference of the new file

            if None: don't set a spatial reference
            if string:
                if path: Use same projection as file at `path`
                if textual spatial reference:
                    http://gdal.org/java/org/gdal/osr/SpatialReference.html#SetFromUserInput-java.lang.String-

        compute_array: function with prototype f(Footprint, list(Footprint), list(np.ndarray), RasterRecipe) -> np.ndarray
            from a footprint and a set of data (footprint + ndarray) returns a ndarray correspondig to footprint
        merge_arrays: function with prototype f(Footprint, list(Footprint), list(np.ndarray)) -> np.ndarray
            from a footprint and a set of data (footprint + ndarray) returns a merged ndarray correspondig to footprint
        queue_data_per_primitive: dict of callable
            should be the bound `queue_data` method of another ScheduledRaster in the same DataSource.
            can also be a functools.partial instance to that method
            (see queue_data below) TODO
        convert_footprint_per_primitive: function f(Footprint) -> dict
            dict is key (same as above) and value: Footprint
        computation_pool: str or multiprocessing.pool.ThreadPool or multiprocessing.pool.Pool or None
            if None, operation done on scheduler
        merge_pool: str or multiprocessing.pool.ThreadPool or multiprocessing.pool.Pool or None
            if None, operation done on scheduler
        resample_pool: str or multiprocessing.pool.ThreadPool or multiprocessing.pool.Pool or None
            if None, operation done on scheduler
        max_computation_size: None or int or (int, int)
        max_resampling_size: None or int or (int, int)
        remap_in_primitives: bool
            if True: defer the remap operations in the primitives
            if False: does the remap when producing

        Returns
        -------
        RasterRecipe with get_data, queue_data and iter_data entry points

        Band fields
        -----------
        Fields:
            'nodata': None or number
            'interpretation': None or str
            'offset': None or number
            'scale': None or number
            'mask': None or one of ('')
        Interpretation values:
            undefined, grayindex, paletteindex, redband, greenband, blueband, alphaband, hueband,
            saturationband, lightnessband, cyanband, magentaband, yellowband, blackband
        Mask values:
            all_valid, per_dataset, alpha, nodata

        A field missing or None is kept to default value.
        A field can be passed as:
            a value: All bands are set to this value
            a sequence of length `band_count` of value: All bands will be set to respective state

        """
        pass

    def create_cached_raster_recipe(self, key, fp, dtype, band_count, band_schema=None, sr=None,
<<<<<<< HEAD
                                    compute_array=None, merge_array=_concat,
                                    queue_data_per_primitive={}, convert_footprint_per_primitive=_identity,
                                    computation_pool='cpu', merge_pool='cpu', resample_pool='cpu', io_pool='io',
                                    cache_dir=None, cache_tiles=(512, 512), computation_tiles=None,
=======
                                    # TODO: reorder parameters
                                    compute_array=None, merge_arrays=_concat,
                                    cache_dir=None,
                                    queue_data_per_primitive={}, convert_footprint_per_primitive=None,
                                    computation_pool='cpu', merge_pool='cpu', io_pool='io', resample_pool='cpu',
                                    cache_tiles=(512, 512), computation_tiles=None,
>>>>>>> f69383ae
                                    max_resampling_size=None):
        """Create a raster cached recipe and register it under `key` in this DataSource.

        TODO: Fill

        Parameters
        ----------
        key: hashable (like a string)
            File identifier within DataSource
        fp: Footprint
            Description of the location and size of the raster to create.
        dtype: numpy type (or any alias)
        band_count: integer
            number of bands
        band_schema: dict or None
            Band(s) metadata. (see `Band fields` below)
        sr: string or None
            Spatial reference of the new file
            if None: don't set a spatial reference
            if string:
                if path: Use same projection as file at `path`
                if textual spatial reference:
                    http://gdal.org/java/org/gdal/osr/SpatialReference.html#SetFromUserInput-java.lang.String-
        compute_array: function with prototype f(Footprint, list(Footprint), list(np.ndarray), RasterRecipe) -> np.ndarray
            from a footprint and a set of data (footprint + ndarray) returns a ndarray correspondig to footprint
        merge_arrays: function with prototype f(Footprint, list(Footprint), list(np.ndarray)) -> np.ndarray
            from a footprint and a set of data (footprint + ndarray) returns a merged ndarray correspondig to footprint
        queue_data_per_primitive: dict of callable
            should be the bound `queue_data` method of another ScheduledRaster in the same DataSource
            can also be a functools.partial instance to that method
            (see queue_data below) TODO
        convert_footprint_per_primitive: function f(Footprint) -> dict
            dict is key (same as above) and value: Footprint
        computation_pool: str or multiprocessing.pool.ThreadPool or multiprocessing.pool.Pool or None
            if None, operation done on scheduler
        merge_pool: str or multiprocessing.pool.ThreadPool or multiprocessing.pool.Pool or None
            if None, operation done on scheduler
        resample_pool: str or multiprocessing.pool.ThreadPool or multiprocessing.pool.Pool or None
            if None, operation done on scheduler
        io_pool: str or multiprocessing.pool.ThreadPool or multiprocessing.pool.Pool or None
            if None, operation done on scheduler
        cache_dir: str
        cache_tiles:
            if (int, int): Construct the tiling by calling Footprint.tile with this tile size
        computation_tiles: None or np.ndarray of Footprint or shape (TY, TX) or (int, int)
            if None: Use the same tiling as cache_tiles
            if (int, int): Construct the tiling by calling Footprint.tile with this tile size
        max_resampling_size: None or int or (int, int)

        Returns
        -------
        RasterCachedRecipe with get_data, queue_data and iter_data entry points
        """
        # Parameter checking ***************************************************
        # Classic RasterProxy parameters *******************
        self._validate_key(key)
        if not isinstance(fp, Footprint): # pragma: no cover
            raise TypeError('`fp` should be a Footprint')
        dtype = np.dtype(dtype)
        band_count = int(band_count)
        if band_count <= 0:
            raise ValueError('`band_count` should be >0')
        band_schema = _tools.sanitize_band_schema(band_schema, band_count)
        if sr is not None:
            sr = osr.GetUserInputAsWKT(sr)
        if sr is not None:
            fp = self._back.convert_footprint(fp, sr)

        # Callables ****************************************
        if not callable(compute_array):
            raise TypeError('`compute_array` should be callable')
        if not callable(merge_arrays):
            raise TypeError('`merge_arrays` should be callable')

        # Primitives ***************************************
        if convert_footprint_per_primitive is None:
            convert_footprint_per_primitive = {
                name: (lambda fp: fp)
                for name in queue_data_per_primitive.keys()
            }

        if queue_data_per_primitive.keys() != convert_footprint_per_primitive.keys():
            err = 'There should be the same keys in `queue_data_per_primitive` and '
            err += '`convert_footprint_per_primitive`.'
            if queue_data_per_primitive.keys() - convert_footprint_per_primitive.keys():
                err += '\n{} are missing from `convert_footprint_per_primitive`.'.format(
                    queue_data_per_primitive.keys() - convert_footprint_per_primitive.keys()
                )
            if convert_footprint_per_primitive.keys() - queue_data_per_primitive.keys():
                err += '\n{} are missing from `queue_data_per_primitive`.'.format(
                    convert_footprint_per_primitive.keys() - queue_data_per_primitive.keys()
                )
            raise ValueError(err)

        primitives_back = {}
        primitives_kwargs = {}
        for name, met in queue_data_per_primitive.items():
            primitives_back[name], primitives_kwargs[name] = _tools._shatter_queue_data_method(met)

        for name, func in convert_footprint_per_primitive.items():
            if not callable(func):
                raise TypeError('convert_footprint_per_primitive[{}] should be callable'.format(
                    name
                ))

        # Pools ********************************************
        computation_pool = self._back.normalize_pool_parameter(
            computation_pool, 'computation_pool'
        )
        merge_pool = self._back.normalize_pool_parameter(
            merge_pool, 'merge_pool'
        )
<<<<<<< HEAD
        resample_pool = _tools.normalize_pool_parameter(
            resample_pool, self._back.pool_cache, 'resample_pool'
=======
        io_pool = self._back.normalize_pool_parameter(
            io_pool, 'io_pool'
        )
        resample_pool = self._back.normalize_pool_parameter(
            resample_pool, 'resample_pool'
>>>>>>> f69383ae
        )
        io_pool = _tools.normalize_pool_parameter(
            io_pool, self._back.pool_cache, 'io_pool'
        )

        # Tilings ******************************************
        if isinstance(cache_tiles, np.ndarray) and cache_tiles.dtype == np.object:
            if not _tools.is_tiling_bijection_of(cache_tiles, fp):
                raise ValueError("`cache_tiles` should be a tiling of raster's Footprint, " +\
                                "without overlap, with `boundary_effect='shrink'`"
                )
        else:
            # Defer the parameter checking to fp.tile
            cache_tiles = fp.tile(cache_tiles, 0, 0, boundary_effect='shrink')

        if computation_tiles is None:
            computation_tiles = cache_tiles
        elif isinstance(computation_tiles, np.ndarray) and computation_tiles.dtype == np.object:
            # TODO: computation_tiles should be able to go out of bounds!!
            if not _tools.is_tiling_surjection_of(computation_tiles, fp):
                raise ValueError("`computation_tiles` should be a tiling of raster's Footprint, " +\
                                "with `boundary_effect='shrink'`"
               )
        else:
            # Defer the parameter checking to fp.tile
            computation_tiles = fp.tile(computation_tiles, 0, 0, boundary_effect='shrink')

        # Misc *********************************************
        if max_resampling_size is not None:
            max_resampling_size = int(max_resampling_size)
            if max_resampling_size <= 1:
                raise ValueError('`max_resampling_size` should be >0')

        if not isinstance(cache_dir, (str, pathlib.Path)):
            raise TypeError('cache_dir should be a string')
        cache_dir = str(cache_dir)
        os.makedirs(cache_dir, exist_ok=True)

        # Construction *********************************************************
        prox = CachedRasterRecipe(
            self,
            fp, dtype, band_count, band_schema, sr,
<<<<<<< HEAD
            compute_array, merge_array,
            queue_data_per_primitive, convert_footprint_per_primitive,
            computation_pool, merge_pool, resample_pool, io_pool,
            cache_dir, cache_tiles, computation_tiles,
            max_resampling_size,
=======
            compute_array, merge_arrays,
            cache_dir, primitives_back, primitives_kwargs, convert_footprint_per_primitive,
            computation_pool, merge_pool, io_pool, resample_pool,
            cache_tiles,computation_tiles,
            max_resampling_size
>>>>>>> f69383ae
        )

        # DataSource Registering ***********************************************
        self._register([key], prox)
        return prox

    # Proxy getters ********************************************************* **
    def __getitem__(self, key):
        """Retrieve a proxy from its key"""
        return self._proxy_of_key[key]

    def __contains__(self, item):
        """Is key or proxy registered in DataSource"""
        if isinstance(item, AProxy):
            return item in self._keys_of_proxy
        return item in self._proxy_of_key

    def __len__(self):
        """Retrieve proxy count registered in this DataSource"""
        return len(self._keys_of_proxy)

    # Spatial reference getters ********************************************* **
    @property
    def proj4(self):
        """DataSource's work spatial reference in WKT proj4.
        Returns None if none set.
        """
        if self._back.wkt_work is None:
            return None
        return osr.SpatialReference(self._back.wkt_work).ExportToProj4()

    @property
    def wkt(self):
        """DataSource's work spatial reference in WKT format.
        Returns None if none set.
        """
        return self._back.wkt_work

    # Activation mechanisms ********************************************************************* **
    @property
    def active_count(self):
        """Count how many driver objects are currently active"""
        return self._back.active_count()

    def activate_all(self):
        """Activate all deactivable proxies.
        May raise an exception if the number of sources is greater than `max_activated`
        """
        if self._back.max_active < len(self._keys_of_proxy):
            raise RuntimeError("Can't activate all sources at the same time: {} sources and max_activated is {}".format(
                len(self._keys_of_proxy), self._back.max_active,
            ))
        for prox in self._keys_of_proxy.keys():
            if not prox.active:
                prox.activate()

    def deactivate_all(self):
        """Deactivate all deactivable proxies. Useful to flush all files to disk"""
        for prox in self._keys_of_proxy.keys():
            if prox.active:
                prox.deactivate()


    # Deprecation ******************************************************************************* **
    open_araster = deprecation_pool.wrap_method(
        aopen_raster,
        '0.4.4'
    )
    create_araster = deprecation_pool.wrap_method(
        acreate_raster,
        '0.4.4'
    )
    open_avector = deprecation_pool.wrap_method(
        aopen_vector,
        '0.4.4'
    )
    create_avector = deprecation_pool.wrap_method(
        acreate_vector,
        '0.4.4'
    )

    # The end *********************************************************************************** **
    # ******************************************************************************************* **

if sys.version_info < (3, 6):
    # https://www.python.org/dev/peps/pep-0487/
    for k, v in DataSource.__dict__.items():
        if hasattr(v, '__set_name__'):
            v.__set_name__(DataSource, k)

def open_raster(*args, **kwargs):
    """Shortcut for `DataSource().aopen_raster`"""
    return DataSource().aopen_raster(*args, **kwargs)

def open_vector(*args, **kwargs):
    """Shortcut for `DataSource().aopen_vector`"""
    return DataSource().aopen_vector(*args, **kwargs)

def create_raster(*args, **kwargs):
    """Shortcut for `DataSource().acreate_raster`"""
    return DataSource().acreate_raster(*args, **kwargs)

def create_vector(*args, **kwargs):
    """Shortcut for `DataSource().acreate_vector`"""
    return DataSource().acreate_vector(*args, **kwargs)

def wrap_numpy_raster(*args, **kwargs):
    """Shortcut for `DataSource().awrap_numpy_raster`"""
    return DataSource().awrap_numpy_raster(*args, **kwargs)<|MERGE_RESOLUTION|>--- conflicted
+++ resolved
@@ -855,7 +855,7 @@
                              compute_array=None, merge_arrays=_concat,
                              queue_data_per_primitive={}, convert_footprint_per_primitive=None,
                              computation_pool='cpu', merge_pool='cpu', resample_pool='cpu',
-                             max_computation_size=None, max_resampling_size=None
+                             max_computation_size=None, max_resampling_size=None,
                              remap_in_primitives=False):
         """Create a raster recipe and register it under `key` in this DataSource.
 
@@ -930,19 +930,12 @@
         pass
 
     def create_cached_raster_recipe(self, key, fp, dtype, band_count, band_schema=None, sr=None,
-<<<<<<< HEAD
-                                    compute_array=None, merge_array=_concat,
-                                    queue_data_per_primitive={}, convert_footprint_per_primitive=_identity,
-                                    computation_pool='cpu', merge_pool='cpu', resample_pool='cpu', io_pool='io',
-                                    cache_dir=None, cache_tiles=(512, 512), computation_tiles=None,
-=======
                                     # TODO: reorder parameters
                                     compute_array=None, merge_arrays=_concat,
                                     cache_dir=None,
                                     queue_data_per_primitive={}, convert_footprint_per_primitive=None,
                                     computation_pool='cpu', merge_pool='cpu', io_pool='io', resample_pool='cpu',
                                     cache_tiles=(512, 512), computation_tiles=None,
->>>>>>> f69383ae
                                     max_resampling_size=None):
         """Create a raster cached recipe and register it under `key` in this DataSource.
 
@@ -1055,19 +1048,11 @@
         merge_pool = self._back.normalize_pool_parameter(
             merge_pool, 'merge_pool'
         )
-<<<<<<< HEAD
-        resample_pool = _tools.normalize_pool_parameter(
-            resample_pool, self._back.pool_cache, 'resample_pool'
-=======
         io_pool = self._back.normalize_pool_parameter(
             io_pool, 'io_pool'
         )
         resample_pool = self._back.normalize_pool_parameter(
             resample_pool, 'resample_pool'
->>>>>>> f69383ae
-        )
-        io_pool = _tools.normalize_pool_parameter(
-            io_pool, self._back.pool_cache, 'io_pool'
         )
 
         # Tilings ******************************************
@@ -1107,19 +1092,11 @@
         prox = CachedRasterRecipe(
             self,
             fp, dtype, band_count, band_schema, sr,
-<<<<<<< HEAD
-            compute_array, merge_array,
-            queue_data_per_primitive, convert_footprint_per_primitive,
-            computation_pool, merge_pool, resample_pool, io_pool,
-            cache_dir, cache_tiles, computation_tiles,
-            max_resampling_size,
-=======
             compute_array, merge_arrays,
             cache_dir, primitives_back, primitives_kwargs, convert_footprint_per_primitive,
             computation_pool, merge_pool, io_pool, resample_pool,
             cache_tiles,computation_tiles,
             max_resampling_size
->>>>>>> f69383ae
         )
 
         # DataSource Registering ***********************************************
