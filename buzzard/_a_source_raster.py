import sys

import numpy as np

from buzzard._a_source import ASource, ABackSource
from buzzard._a_source_raster_remap import ABackSourceRasterRemapMixin
from buzzard._footprint import Footprint
from buzzard import _tools

class ASourceRaster(ASource):
    """Base abstract class defining the common behavior of all rasters.

    Features Defined
    ----------------
    - Has a `stored` Footprint that defines the location of the raster
    - Has a Footprint that is influenced by the Dataset's opening mode
    - Has a length that defines how many channels are available
    - Has a `channels_schema` that defines per channel attributes (e.g. nodata)
    - Has a `dtype` (like np.float32)
    - Has a `get_data` method that allows to read pixels in their current state to numpy arrays
    """

    @property
    def fp_stored(self):
        return self._back.fp_stored

    @property
    def fp(self):
        return self._back.fp

    @property
    def channels_schema(self):
        return dict(self._back.channels_schema)

    @property
    def dtype(self):
        return self._back.dtype

    @property
    def nodata(self):
        """Accessor for first channel's nodata value"""
        return self._back.nodata

    def get_nodata(self, channel=0):
        """Accessor for nodata value"""
        return self._back.get_nodata(channel)

    def __len__(self):
        """Return the number of channels"""
        return len(self._back)

    def get_data(self, fp=None, channels=None, dst_nodata=None, interpolation='cv_area', **kwargs):
        """Read a rectangle of data on several channels from the source raster.

        If `fp` is not fully within the source raster, the external pixels are set to nodata. If
        nodata is missing, 0 is used.
        If `fp` is not on the same grid as the source raster, remapping is performed using
        `interpolation` algorithm. (It fails if the `allow_interpolation` parameter is set to
        False in `Dataset` (default)). When remapping, the nodata values are not interpolated,
        they are correctly spread to the output.

        If `dst_nodata` is provided, nodata pixels are set to `dst_nodata`.

        .. warning::
            The alpha channels are currently resampled like any other channels, this behavior may
            change in the future. To normalize an `rgba` array after a resampling operation, use this
            piece of code:

            >>> arr = np.where(arr[..., -1] == 255, arr, 0)

        .. warning::
            Bands in GDAL are indexed from 1. Channels in buzzard are indexed from 0.

        Parameters
        ----------
        fp: Footprint of shape (Y, X) or None
            If None: return the full source raster

            If Footprint: return this window from the raster
        channels: None or int or slice or sequence of int (see `Channels Parameter` below)
            The channels to be read
        dst_nodata: nbr or None
            nodata value in output array
            If None and raster.nodata is not None: raster.nodata is used
            If None and raster.nodata is None: 0 is used
        interpolation: one of {'cv_area', 'cv_nearest', 'cv_linear', 'cv_cubic', 'cv_lanczos4'} or None
            OpenCV method used if intepolation is necessary

        Returns
        -------
        array: numpy.ndarray of shape (Y, X) or (Y, X, C)
<<<<<<< HEAD
            - If the `channels` parameter is `-1`, the returned array is of shape (Y, X) when `C=1`, \
               (Y, X, C) otherwise.
            - If the `channels` parameter is an integer `>=0`, the returned array is of shape (Y, X).
            - If the `channels` parameter is a sequence, the returned array is always of shape (Y, X, C), \
               no matter the size of `C`. Use `channels=[-1]` to get a monad containing all channels.
=======
            If the `channels` parameter is `None`, the returned array is of shape (Y, X) when `C=1`,
               (Y, X, C) otherwise.
            If the `channels` parameter is an integer `>=0`, the returned array is of shape (Y, X).
            If the `channels` parameter is a sequence or a slice, the returned array is always of
               shape (Y, X, C), no matter the size of `C`.
            (see `Channels Parameter` below)
>>>>>>> e43bf690

            (see :ref:`Channels Parameter` below)

        .. _Channels Parameter:
        Channels Parameter
        ------------------
<<<<<<< HEAD
        +-----------------+-------------------------------+----------------+---------------------+
        | type            | value                         | meaning        | output shape        |
        +=================+===============================+================+=====================+
        | int             | -1                            | All channels   | (Y, X) or (Y, X, C) |
        +-----------------+-------------------------------+----------------+---------------------+
        | int             | 0, 1, 2, ...                  | Channel `i`    | (Y, X)              |
        +-----------------+-------------------------------+----------------+---------------------+
        | sequence of int | [-1]                          | All channels   | (Y, X, C)           |
        +-----------------+-------------------------------+----------------+---------------------+
        | sequence of int | [0], [1], [2], ...            | Channel `i`    | (Y, X, 1)           |
        +-----------------+-------------------------------+----------------+---------------------+
        | sequence of int | [0, 1, 2], [0, 2, -1, 0], ... | Those channels | (Y, X, C)           |
        +-----------------+-------------------------------+----------------+---------------------+
=======
        | type       | value                                               | meaning        | output shape        |
        |------------|-----------------------------------------------------|----------------|---------------------|
        | NoneType   | None (default)                                      | All channels   | (Y, X) or (Y, X, C) |
        | slice      | slice(None), slice(1), slice(0, 2), slice(2, 0, -1) | Those channels | (Y, X, C)           |
        | int        | 0, 1, 2, -1, -2, -3                                 | Channel `idx`  | (Y, X)              |
        | (int, ...) | [0], [1], [2], [-1], [-2], [-3], [0, 1], [-1, 2, 1] | Those channels | (Y, X, C)           |
>>>>>>> e43bf690

        """
        dst_nodata, kwargs = _tools.deprecation_pool.handle_param_renaming_with_kwargs(
            new_name='dst_nodata', old_names={'nodata': '0.5.0'}, context='ASourceRaster.get_data',
            new_name_value=dst_nodata,
            new_name_is_provided=dst_nodata != None,
            user_kwargs=kwargs,
        )

        def _band_to_channels(val):
            val = np.asarray(val)
            if np.array_equal(val, -1):
                return None
            if val.ndim == 0:
                return val - 1
            if val.ndim != 1:
                raise ValueError('Error in deprecated `band` parameter')
            val = [
                v
                for v in val
                for v in (range(len(self)) if v == -1 else [v - 1])
            ]
            return val
        channels, kwargs = _tools.deprecation_pool.handle_param_renaming_with_kwargs(
            new_name='channels', old_names={'band': '0.6.0'}, context='ASourceRaster.get_data',
            new_name_value=channels,
            new_name_is_provided=channels is not None,
            user_kwargs=kwargs,
            transform_old=_band_to_channels,
        )
        if kwargs: # pragma: no cover
            raise TypeError("get_data() got an unexpected keyword argument '{}'".format(
                list(kwargs.keys())[0]
            ))

        # Normalize and check fp parameter
        if fp is None:
            fp = self.fp
        elif not isinstance(fp, Footprint): # pragma: no cover
            raise ValueError('`fp` parameter should be a Footprint (not {})'.format(fp))

        # Normalize and check channels parameter
        channel_ids, is_flat = _tools.normalize_channels_parameter(
            channels, len(self)
        )
        if is_flat:
            outshape = tuple(fp.shape)
        else:
            outshape = tuple(fp.shape) + (len(channel_ids),)
        del channels

        # Normalize and check dst_nodata parameter
        if dst_nodata is not None:
            dst_nodata = self.dtype.type(dst_nodata)
        elif self.nodata is not None:
            dst_nodata = self.nodata
        else:
            dst_nodata = self.dtype.type(0)

        # Check interpolation parameter
        if not (interpolation is None or
                interpolation in self._back.REMAP_INTERPOLATIONS): # pragma: no cover
            raise ValueError('`interpolation` should be None or one of {}'.format(
                set(self._back.REMAP_INTERPOLATIONS.keys())
            ))

        return self._back.get_data(
            fp=fp,
            channel_ids=channel_ids,
            dst_nodata=dst_nodata,
            interpolation=interpolation,
        ).reshape(outshape)

    # Deprecation
    fp_origin = _tools.deprecation_pool.wrap_property(
        'fp_stored',
        '0.4.4'
    )

    band_schema = _tools.deprecation_pool.wrap_property(
        'channels_schema',
        '0.6.0'
    )

class ABackSourceRaster(ABackSource, ABackSourceRasterRemapMixin):
    """Implementation of ASourceRaster's specifications"""

    def __init__(self, channels_schema, dtype, fp_stored, **kwargs):
        super(ABackSourceRaster, self).__init__(rect=fp_stored, **kwargs)

        if self.to_work is not None:
            fp = fp_stored.move(*self.to_work([
                fp_stored.tl, fp_stored.tr, fp_stored.br
            ]), round_coordinates=True)
        else:
            fp = fp_stored

        self.channels_schema = channels_schema
        self.dtype = dtype
        self.fp_stored = fp_stored

        self.fp = fp

    @property
    def nodata(self):
        return self.get_nodata(0)

    def get_nodata(self, channel=0):
        return self.channels_schema['nodata'][channel]

    def __len__(self):
        return len(self.channels_schema['nodata'])

    def get_data(self, fp, channels, dst_nodata, interpolation): # pragma: no cover
        raise NotImplementedError('ABackSourceRaster.get_data is virtual pure')

if sys.version_info < (3, 6):
    # https://www.python.org/dev/peps/pep-0487/
    for k, v in ASourceRaster.__dict__.items():
        if hasattr(v, '__set_name__'):
            v.__set_name__(ASourceRaster, k)<|MERGE_RESOLUTION|>--- conflicted
+++ resolved
@@ -89,48 +89,29 @@
         Returns
         -------
         array: numpy.ndarray of shape (Y, X) or (Y, X, C)
-<<<<<<< HEAD
             - If the `channels` parameter is `-1`, the returned array is of shape (Y, X) when `C=1`, \
                (Y, X, C) otherwise.
             - If the `channels` parameter is an integer `>=0`, the returned array is of shape (Y, X).
-            - If the `channels` parameter is a sequence, the returned array is always of shape (Y, X, C), \
-               no matter the size of `C`. Use `channels=[-1]` to get a monad containing all channels.
-=======
-            If the `channels` parameter is `None`, the returned array is of shape (Y, X) when `C=1`,
-               (Y, X, C) otherwise.
-            If the `channels` parameter is an integer `>=0`, the returned array is of shape (Y, X).
-            If the `channels` parameter is a sequence or a slice, the returned array is always of
+            - If the `channels` parameter is a sequence or a slice, the returned array is always of\
                shape (Y, X, C), no matter the size of `C`.
-            (see `Channels Parameter` below)
->>>>>>> e43bf690
 
             (see :ref:`Channels Parameter` below)
 
         .. _Channels Parameter:
         Channels Parameter
         ------------------
-<<<<<<< HEAD
-        +-----------------+-------------------------------+----------------+---------------------+
-        | type            | value                         | meaning        | output shape        |
-        +=================+===============================+================+=====================+
-        | int             | -1                            | All channels   | (Y, X) or (Y, X, C) |
-        +-----------------+-------------------------------+----------------+---------------------+
-        | int             | 0, 1, 2, ...                  | Channel `i`    | (Y, X)              |
-        +-----------------+-------------------------------+----------------+---------------------+
-        | sequence of int | [-1]                          | All channels   | (Y, X, C)           |
-        +-----------------+-------------------------------+----------------+---------------------+
-        | sequence of int | [0], [1], [2], ...            | Channel `i`    | (Y, X, 1)           |
-        +-----------------+-------------------------------+----------------+---------------------+
-        | sequence of int | [0, 1, 2], [0, 2, -1, 0], ... | Those channels | (Y, X, C)           |
-        +-----------------+-------------------------------+----------------+---------------------+
-=======
+
+        +------------+-----------------------------------------------------+----------------+---------------------+
         | type       | value                                               | meaning        | output shape        |
-        |------------|-----------------------------------------------------|----------------|---------------------|
+        +============+=====================================================+================+=====================+
         | NoneType   | None (default)                                      | All channels   | (Y, X) or (Y, X, C) |
+        +------------+-----------------------------------------------------+----------------+---------------------+
         | slice      | slice(None), slice(1), slice(0, 2), slice(2, 0, -1) | Those channels | (Y, X, C)           |
+        +------------+-----------------------------------------------------+----------------+---------------------+
         | int        | 0, 1, 2, -1, -2, -3                                 | Channel `idx`  | (Y, X)              |
+        +------------+-----------------------------------------------------+----------------+---------------------+
         | (int, ...) | [0], [1], [2], [-1], [-2], [-3], [0, 1], [-1, 2, 1] | Those channels | (Y, X, C)           |
->>>>>>> e43bf690
+        +------------+-----------------------------------------------------+----------------+---------------------+
 
         """
         dst_nodata, kwargs = _tools.deprecation_pool.handle_param_renaming_with_kwargs(
